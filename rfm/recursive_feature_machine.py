try:
    from eigenpro2 import KernelModel
    EIGENPRO_AVAILABLE = True
except ModuleNotFoundError:
    print('`eigenpro2` is not installed...') 
    print('Using `torch.linalg.solve` for training the kernel model\n')
    print('WARNING: `torch.linalg.solve` scales poorly with the size of training dataset,\n '
    '         and may cause an `Out-of-Memory` error')
    print('`eigenpro2` is a more scalable solver. To use, pass `method="eigenpro"` to `model.fit()`')
    print('To install `eigenpro2` visit https://github.com/EigenPro/EigenPro-pytorch/tree/pytorch/')
    EIGENPRO_AVAILABLE = False
    
import torch, numpy as np
from torchmetrics.functional.classification import accuracy
from .kernels import laplacian_M, gaussian_M, euclidean_distances_M
from tqdm.contrib import tenumerate
import hickle

class RecursiveFeatureMachine(torch.nn.Module):

    def __init__(self, device=torch.device('cpu'), mem_gb=8, diag=False, centering=False, reg=1e-3):
        super().__init__()
        self.M = None
        self.model = None
        self.diag = diag # if True, Mahalanobis matrix M will be diagonal
        self.centering = centering # if True, update_M will center the gradients before taking an outer product
        self.device = device
        self.mem_gb = mem_gb
        self.reg = reg # only used when fit using direct solve
        

    def get_data(self, data_loader):
        X, y = [], []
        for idx, batch in enumerate(data_loader):
            inputs, labels = batch
            X.append(inputs)
            y.append(labels)
        return torch.cat(X, dim=0), torch.cat(y, dim=0)


    def update_M(self):
        raise NotImplementedError("Must implement this method in a subclass")


    def fit_predictor(self, centers, targets, **kwargs):
        self.centers = centers
        if self.M is None:
            if self.diag:
                self.M = torch.ones(centers.shape[-1], device=self.device)
            else:
                self.M = torch.eye(centers.shape[-1], device=self.device)
        if self.fit_using_eigenpro and EIGENPRO_AVAILABLE:
            self.weights = self.fit_predictor_eigenpro(centers, targets, **kwargs)
        elif self.fit_nadaraya_watson:
            self.weights = targets
        else:
            self.weights = self.fit_predictor_lstsq(centers, targets)


    def fit_predictor_lstsq(self, centers, targets):
        return torch.linalg.solve(
            self.kernel(centers, centers) 
            + self.reg*torch.eye(len(centers), device=centers.device), 
            targets
        )


    def fit_predictor_eigenpro(self, centers, targets, **kwargs):
        n_classes = 1 if targets.dim()==1 else targets.shape[-1]
        self.model = KernelModel(self.kernel, centers, n_classes, device=self.device)
        _ = self.model.fit(centers, targets, mem_gb=self.mem_gb, **kwargs)
        return self.model.weight


    def predict(self, samples):
        kernel = self.kernel(samples, self.centers)
        if self.fit_nadaraya_watson:
            # rowsum = kernel.sum(dim=1, keepdim=True)
            kernel /= kernel.sum(dim=1, keepdim=True)
            # nans = torch.sum(torch.isnan(kernel)).item()
            # if nans > 0:
                # wherezero = torch.isclose(rowsum, torch.tensor(0.0, device=rowsum.device))
                # print(nans/kernel.shape[-1], torch.sum(wherezero))
                # print(rowsum[wherezero])
                # torch.save([samples, self.centers, self.M], '/projects/bbjr/pmirtaheri/RFM/arrays/bug.pt')
                # print(self.bandwidth)

        preds = kernel @ self.weights
        preds[torch.isnan(preds)] = 0.0
        return preds


    def fit(self, train_loader, test_loader,
            iters=3, name=None, reg=1e-3, method='lstsq', 
            train_acc=False, loader=True, classif=True, **kwargs):
        # if method=='eigenpro':
        #     raise NotImplementedError(
        #         "EigenPro method is not yet supported. "+
        #         "Please try again with `method='lstlq'`")
        self.fit_using_eigenpro = (method.lower()=='eigenpro')
        self.fit_nadaraya_watson = (method.lower()=='nw')
        
        if loader:
            print("Loaders provided")
            X_train, y_train = self.get_data(train_loader)
            X_test, y_test = self.get_data(test_loader)
        else:
            X_train, y_train = train_loader
            X_test, y_test = test_loader

     
        agops = []
        test_mses = []
        for i in range(iters):
            self.fit_predictor(X_train, y_train, **kwargs)
            
            if classif:
                train_acc = self.score(X_train, y_train, metric='accuracy')
                print(f"Round {i}, Train Acc: {train_acc:.2f}%")
                test_acc = self.score(X_test, y_test, metric='accuracy')
                print(f"Round {i}, Test Acc: {test_acc:.2f}%")


            test_mse = self.score(X_test, y_test, metric='mse')
            print(f"Round {i}, Test MSE: {test_mse:.4f}")
            test_mses.append(test_mse.cpu().numpy())
            
            self.fit_M(X_train, y_train, **kwargs)
            agops.append(self.M.cpu().numpy())

            if name is not None:
                hickle.dump(self.M, f"saved_Ms/M_{name}_{i}.h")

        self.fit_predictor(X_train, y_train, **kwargs)
        final_mse = self.score(X_test, y_test, metric='mse')
        print(f"Final MSE: {final_mse:.4f}")
        if classif:
            final_test_acc = self.score(X_test, y_test, metric='accuracy')
            print(f"Final Test Acc: {final_test_acc:.2f}%")
            
        return agops, test_mses
        # return final_mse
    

    def _compute_optimal_M_batch(self, p, c, d, scalar_size=4):
        """Computes the optimal batch size for EGOP."""
        THREADS_PER_BLOCK = 512 # pytorch default
        def tensor_mem_usage(numels):
            """Calculates memory footprint of tensor based on number of elements."""
            return np.ceil(scalar_size * numels / THREADS_PER_BLOCK) * THREADS_PER_BLOCK

        def max_tensor_size(mem):
            """Calculates maximum possible tensor given memory budget (bytes)."""
            return int(np.floor(mem / THREADS_PER_BLOCK) * (THREADS_PER_BLOCK / scalar_size))

        curr_mem_use = torch.cuda.memory_allocated() # in bytes
        M_mem = tensor_mem_usage(d if self.diag else d**2)
        centers_mem = tensor_mem_usage(p * d)
        mem_available = (self.mem_gb *1024**3) - curr_mem_use - (M_mem + centers_mem) * scalar_size
        M_batch_size = max_tensor_size((mem_available - 3*tensor_mem_usage(p) - tensor_mem_usage(p*c*d)) / (2*scalar_size*(1+p)))
        return M_batch_size
    

    def fit_M(self, samples, labels, M_batch_size=None, **kwargs):
        """Applies EGOP to update the Mahalanobis matrix M."""
        
        n, d = samples.shape
        M = torch.zeros_like(self.M) if self.M is not None else (
            torch.zeros(d, dtype=samples.dtype) if self.diag else torch.zeros(d, d, dtype=samples.dtype))
        
        if M_batch_size is None: 
            BYTES_PER_SCALAR = self.M.element_size()
            p, d = samples.shape
            c = labels.shape[-1]
            M_batch_size = self._compute_optimal_M_batch(p, c, d, scalar_size=BYTES_PER_SCALAR)
            print(f"Using batch size of {M_batch_size}")
        
        batches = torch.randperm(n).split(M_batch_size)
        for i, bids in tenumerate(batches):
            torch.cuda.empty_cache()
            M.add_(self.update_M(samples[bids]))
            
        self.M = M / n
        del M

<<<<<<< HEAD
        if self.centering:
            self.M = self.M - self.M.mean(0)


=======
    
>>>>>>> ce5c2c1e
    def score(self, samples, targets, metric='mse'):
        preds = self.predict(samples)
        if metric=='accuracy':
            if preds.shape[-1]==1:
                num_classes = len(torch.unique(targets))
                if num_classes==2:
                    return accuracy(preds, targets, task="binary").item()
                else:
                    return accuracy(preds, targets, task="multiclass", num_classes=num_classes).item()
            else:
                return accuracy(preds, targets, task="multilabel", num_labels=preds.shape[-1]).item()
        
        elif metric=='mse':
            return (targets - preds).pow(2).mean()


class LaplaceRFM(RecursiveFeatureMachine):

    def __init__(self, bandwidth=1., **kwargs):
        super().__init__(**kwargs)
        self.bandwidth = bandwidth
        self.kernel = lambda x, z: laplacian_M(x, z, self.M, self.bandwidth) # must take 3 arguments (x, z, M)
    
    def update_M(self, samples):
        """Performs a batched update of M."""
        K = self.kernel(samples, self.centers)

        dist = euclidean_distances_M(samples, self.centers, self.M, squared=False)
        dist = torch.where(dist < 1e-10, torch.zeros(1, device=dist.device).float(), dist)

        K.div_(dist)
        del dist
        K[K == float("Inf")] = 0.0

        p, d = self.centers.shape
        p, c = self.weights.shape
        n, d = samples.shape

        samples_term = (K @ self.weights).reshape(n, c, 1)  # (n, p)  # (p, c)

        if self.diag:
            centers_term = (
                K  # (n, p)
                @ (
                    self.weights.view(p, c, 1) * (self.centers * self.M).view(p, 1, d)
                ).reshape(
                    p, c * d
                )  # (p, cd)
            ).view(
                n, c, d
            )  # (n, c, d)

            samples_term = samples_term * (samples * self.M).reshape(n, 1, d)

        else:
            centers_term = (
                K  # (n, p)
                @ (
                    self.weights.view(p, c, 1) * (self.centers @ self.M).view(p, 1, d)
                ).reshape(
                    p, c * d
                )  # (p, cd)
            ).view(
                n, c, d
            )  # (n, c, d)

            samples_term = samples_term * (samples @ self.M).reshape(n, 1, d)

        G = (centers_term - samples_term) / self.bandwidth  # (n, c, d)

        del centers_term, samples_term, K
        
        if self.centering:
            G = G - G.mean(0) # (n, c, d)
        
        # return quantity to be added to M. Division by len(samples) will be done in parent function.
        if self.diag:
            return torch.einsum('ncd, ncd -> d', G, G)
        else:
            return torch.einsum("ncd, ncD -> dD", G, G)


class GaussRFM(RecursiveFeatureMachine):

    def __init__(self, bandwidth=1., **kwargs):
        super().__init__(**kwargs)
        self.bandwidth = bandwidth
        self.kernel = lambda x, z: gaussian_M(x, z, self.M, self.bandwidth) # must take 3 arguments (x, z, M)
        

    def update_M(self, samples):
        
        K = self.kernel(samples, self.centers)

        p, d = self.centers.shape
        p, c = self.weights.shape
        n, d = samples.shape
        
        samples_term = (
                K # (n, p)
                @ self.weights # (p, c)
            ).reshape(n, c, 1)
        
        if self.diag:
            centers_term = (
                K # (n, p)
                @ (
                    self.weights.view(p, c, 1) * (self.centers * self.M).view(p, 1, d)
                ).reshape(p, c*d) # (p, cd)
            ).view(n, c, d) # (n, c, d)

            samples_term = samples_term * (samples * self.M).reshape(n, 1, d)
            
        else:        
            centers_term = (
                K # (n, p)
                @ (
                    self.weights.view(p, c, 1) * (self.centers @ self.M).view(p, 1, d)
                ).reshape(p, c*d) # (p, cd)
            ).view(n, c, d) # (n, c, d)

            samples_term = samples_term * (samples @ self.M).reshape(n, 1, d)

        G = (centers_term - samples_term) / self.bandwidth**2 # (n, c, d)
        
        if self.centering:
            G = G - G.mean(0) # (n, c, d)
        
        if self.diag:
            return torch.einsum('ncd, ncd -> d', G, G)
        else:
<<<<<<< HEAD
            self.M = torch.einsum('ncd, ncD -> dD', G, G)/len(samples)
#            self.M += torch.eye(self.M.shape[-1], device=self.device)*1e-6
=======
            return torch.einsum("ncd, ncD -> dD", G, G)
>>>>>>> ce5c2c1e


if __name__ == "__main__":
    torch.set_default_dtype(torch.float32)
    torch.manual_seed(0)
    # define target function
    def fstar(X):
        return torch.cat([
            (X[:, 0]  > 0)[:,None],
            (X[:, 1]  < 0.1)[:,None]],
            axis=1).type(X.type())

    # create low rank data
    n = 4000
    d = 100
    torch.manual_seed(0)
    X_train = torch.randn(n,d)
    X_test = torch.randn(n,d)
    
    y_train = fstar(X_train)
    y_test = fstar(X_test)

    model = LaplaceRFM(bandwidth=1., diag=False, centering=False)
    model.fit(
        (X_train, y_train), 
        (X_test, y_test), 
        loader=False, method='eigenpro', epochs=15, print_every=5,
        iters=5,
        classif=False
    ) <|MERGE_RESOLUTION|>--- conflicted
+++ resolved
@@ -183,14 +183,7 @@
         self.M = M / n
         del M
 
-<<<<<<< HEAD
-        if self.centering:
-            self.M = self.M - self.M.mean(0)
-
-
-=======
-    
->>>>>>> ce5c2c1e
+    
     def score(self, samples, targets, metric='mse'):
         preds = self.predict(samples)
         if metric=='accuracy':
@@ -322,12 +315,7 @@
         if self.diag:
             return torch.einsum('ncd, ncd -> d', G, G)
         else:
-<<<<<<< HEAD
-            self.M = torch.einsum('ncd, ncD -> dD', G, G)/len(samples)
-#            self.M += torch.eye(self.M.shape[-1], device=self.device)*1e-6
-=======
             return torch.einsum("ncd, ncD -> dD", G, G)
->>>>>>> ce5c2c1e
 
 
 if __name__ == "__main__":
